import { Platform, NativeModules, NativeEventEmitter, DeviceEventEmitter, EmitterSubscription } from 'react-native';

const { RNSSHClient } = NativeModules;

const RNSSHClientEmitter = new NativeEventEmitter(RNSSHClient);

const NATIVE_EVENT_SHELL = 'Shell';
const NATIVE_EVENT_DOWNLOAD_PROGRESS = 'DownloadProgress';
const NATIVE_EVENT_UPLOAD_PROGRESS = 'UploadProgress';

interface NativeEvent {
  name: string;
  key: string;
  value: any; // eslint-disable-line @typescript-eslint/no-explicit-any
}

/**
 * Represents the types of PTY (pseudo-terminal) for SSH connections.
 */
export enum PtyType {
  VANILLA = 'vanilla',
  VT100 = 'vt100',
  VT102 = 'vt102',
  VT220 = 'vt220',
  ANSI = 'ansi',
  XTERM = 'xterm',
}

type CBError = any; // eslint-disable-line @typescript-eslint/no-explicit-any

/**
 * Represents a callback function with an optional response.
 * @template T The type of the response.
 * @param error The error object, if any.
 * @param response The response object, if any.
 */
export type CallbackFunction<T> = (error: CBError, response?: T) => void;

/**
 * Represents an event handler function.
 * @param value - The value passed to the event handler.
 */
export type EventHandler = (value: any) => void; // eslint-disable-line @typescript-eslint/no-explicit-any

/**
 * Represents the result of a directory listing operation.
 */
export interface LsResult {
  filename: string;
  isDirectory: boolean;
  modificationDate: string;
  lastAccess: string;
  fileSize: number;
  ownerUserID: number;
  ownerGroupID: number;
  flags: number;
}

/**
 * Represents a key pair used for SSH authentication.
 */
export interface KeyPair {
  privateKey: string;
  publicKey?: string;
  passphrase?: string;
}

export interface genKeyPair {
  privateKey: string;
  publicKey?: string;
}

export interface keyDetail {
  keyType: string;
  keySize?: number;
}


/**
 * Represents a password or key for authentication.
 */
export type PasswordOrKey = string | KeyPair;

/**
 * Represents an SSH client that can connect to a remote server and perform various operations.
 * Instances of SSHClient are created using the following factory functions:
 * - SSHClient.connectWithKey()
 * - SSHClient.connectWithPassword()
 */
export default class SSHClient {
  /**
  * Retrieves the details of an SSH key.
  * @param key - The SSH private key as a string.
  * @returns A Promise that resolves to the details of the key, including its type and size.
  */
  static getKeyDetails(key: string): Promise<{ keyType: string, keySize: number }> {
    return new Promise((resolve, reject) => {
      RNSSHClient.getKeyDetails(key)
        .then((result: keyDetail) => {
          /* eslint-disable no-console */
          console.log(result);
          /* eslint-enable no-console */
          resolve({
            keyType: result.keyType,
            keySize: result.keySize || 0
          });
        })
        .catch((error: CBError) => {
          reject(error);
        });
    });
  }
  static generateKeyPair(type: string, passphrase?: string, keySize?: number, comment?: string): Promise<genKeyPair> {
    return new Promise((resolve, reject) => {
      RNSSHClient.generateKeyPair(type, passphrase, keySize, comment, (error: CBError, keys: KeyPair) => {

        if (error) {
          reject(error);
        } else {
          resolve({
            privateKey: keys.privateKey,
            publicKey: keys.publicKey,
          });
        }

      });
    });
  }
  /**
   * Connects to an SSH server using a private key for authentication.
   *
   * @param host - The hostname or IP address of the SSH server.
   * @param port - The port number of the SSH server.
   * @param username - The username for authentication.
   * @param privateKey - The private key for authentication.
   * @param passphrase - The passphrase for the private key (optional).
   * @param callback - A callback function to handle the connection result (optional).
   *
   * @returns A Promise that resolves to an instance of SSHClient if the connection is successful.
   *          Otherwise, it rejects with an error.
   */
  static connectWithKey(host: string, port: number, username: string, privateKey: string, passphrase?: string, callback?: CallbackFunction<SSHClient>): Promise<SSHClient> {
    return new Promise((resolve, reject) => {
      const result = new SSHClient(host, port, username, { privateKey, passphrase }, (error: CBError) => {
        if (callback) {
          callback(error);
        }

        if (error) {
          return reject(error);
        }

        resolve(result);
      });
    });
  }

  /**
   * Connects to an SSH server using password authentication.
   *
   * @param host - The hostname or IP address of the SSH server.
   * @param port - The port number of the SSH server.
   * @param username - The username for authentication.
   * @param password - The password for authentication.
   * @param callback - Optional callback function to handle any errors during the connection process.
   * @returns A Promise that resolves to an instance of SSHClient if the connection is successful.
   * @throws If there is an error during the connection process.
   */
  static connectWithPassword(host: string, port: number, username: string, password: string, callback?: CallbackFunction<SSHClient>): Promise<SSHClient> {
    return new Promise((resolve, reject) => {
      const result = new SSHClient(host, port, username, password, (error: CBError) => {
        if (callback) {
          callback(error);
        }

        if (error) {
          return reject(error);
        }

        resolve(result);
      });
    });
  }

  // "unique" key to identify callback from native library
  private _key: string;
  private _listeners: Record<string, EmitterSubscription>;
<<<<<<< HEAD
  private _counters: { download: number; upload: number; };
  private _activeStream: { sftp: boolean; shell: boolean; };
=======
  private _counters: { download: number; upload: number };
  private _activeStream: { sftp: boolean; shell: boolean };
>>>>>>> a5611435
  private _handlers: Record<string, EventHandler>;
  private host: string;
  private port: number;
  private username: string;

  /**
   * Creates a new SSHClient instance.
   * Should not be called directly; use the `connectWithKey` or `connectWithPassword` factory functions instead.
   * @param host The hostname or IP address of the SSH server.
   * @param port The port number of the SSH server.
   * @param username The username for authentication.
   * @param passwordOrKey The password or private key for authentication.
   * @param callback The callback function to be called after the connection is established.
   */
  constructor(host: string, port: number, username: string, passwordOrKey: PasswordOrKey, callback: CallbackFunction<void>) {
    this._key = SSHClient.getRandomClientKey();
    this._listeners = {};
    this._counters = {
      download: 0,
      upload: 0,
    };
    this._activeStream = {
      sftp: false,
      shell: false,
    };
    this._handlers = {};
    this.host = host;
    this.port = port;
    this.username = username;
    this.connect(passwordOrKey, callback);
  }

  /**
   * Generates a random client key, used to identify which callback match with which instance.
   *
   * @returns A string representing the random client key.
   */
  private static getRandomClientKey(): string {
    // TODO This should be returned by the native code
    // There's no need for actual randomness, just uniqueness.
    return Math.floor((1 + Math.random()) * 0x10000)
      .toString(16)
      .substring(1);
  }

  /**
   * Handles a native event (callback).
   *
   * @param event The native event to handle.
   */
  private handleEvent(event: NativeEvent): void {
    if (this._handlers[event.name] && this._key === event.key) {
      this._handlers[event.name](event.value);
    }
  }

  /**
   * Registers an event handler for the specified event.
   *
   * @param eventName - The name of the event.
   * @param handler - The event handler function.
   */
  on(eventName: string, handler: EventHandler): void {
    this._handlers[eventName] = handler;
  }

  /**
   * Registers a native listener for the specified event name.
   *
   * @param eventName - The name of the event to listen for.
   */
  private registerNativeListener(eventName: string): void {
    const listenerInterface = Platform.OS === 'ios' ? RNSSHClientEmitter : DeviceEventEmitter;
    this._listeners[eventName] = listenerInterface.addListener(eventName, this.handleEvent.bind(this));
  }

  /**
   * Unregisters a native listener for the specified event name.
   * @param eventName - The name of the event.
   */
  private unregisterNativeListener(eventName: string): void {
    const listener = this._listeners[eventName];
    if (listener) {
      listener.remove();
      delete this._listeners[eventName];
    }
  }

  /**
   * Connects to the SSH server using the provided password or key.
   *
   * @param passwordOrKey - The password or key to authenticate with the server.
   * @param callback - The callback function to be called after the connection attempt.
   */
  private connect(passwordOrKey: PasswordOrKey, callback: CallbackFunction<void>): void {
    if (Platform.OS === 'android') {
      if (typeof passwordOrKey === 'string') {
        RNSSHClient.connectToHostByPassword(this.host, this.port, this.username, passwordOrKey, this._key, (error: CBError) => {
          callback(error);
        });
      } else {
        RNSSHClient.connectToHostByKey(this.host, this.port, this.username, passwordOrKey, this._key, (error: CBError) => {
          callback(error);
        });
      }

      return;
    }

    // iOS...
    RNSSHClient.connectToHost(this.host, this.port, this.username, passwordOrKey, this._key, (error: CBError) => {
      callback(error);
    });
  }

  /**
   * Executes a command on the SSH server.
   * @param command The command to execute.
   * @param callback Optional callback function to handle the result asynchronously.
   * @returns A promise that resolves with the response from the server.
   */
  execute(command: string, callback?: CallbackFunction<string>): Promise<string> {
    return new Promise((resolve, reject) => {
      RNSSHClient.execute(command, this._key, (error: CBError, response: string) => {
        if (callback) {
          callback(error, response);
        }

        if (error) {
          return reject(error);
        }

        resolve(response);
      });
    });
  }

  /**
   * Starts a shell session on the SSH server.
   * @param ptyType - The type of pseudo-terminal to use for the shell session.
   * @param callback - Optional callback function to handle the response.
   * @returns A promise that resolves with the response from the server.
   */
  startShell(ptyType: PtyType, callback?: CallbackFunction<string>): Promise<string> {
    if (this._activeStream.shell) {
      return Promise.resolve('');
    }

    return new Promise((resolve, reject) => {
      this.registerNativeListener(NATIVE_EVENT_SHELL);
      RNSSHClient.startShell(this._key, ptyType, (error: CBError, response: string) => {
        if (callback) {
          callback(error, response);
        }

        if (error) {
          return reject(error);
        }

        this._activeStream.shell = true;
        resolve(response);
      });
    });
  }

  /**
   * Checks if the shell is active. If the shell is already active, it returns an empty string.
   * Otherwise, it starts a new shell and returns the result.
   * @param callback Optional callback function to handle errors.
   * @returns A promise that resolves to a string representing the result of the shell check.
   */
  private checkShell(callback?: CallbackFunction<string>): Promise<string> {
    if (this._activeStream.shell) {
      return Promise.resolve('');
    }

    return this.startShell(PtyType.VANILLA)
      .then((res) => (res ? res + '\n' : ''))
      .catch((error: CBError) => {
        if (callback) {
          callback(error);
        }

        throw error;
      });
  }

  /**
   * Writes a command to the shell.
   * @param command - The command to write to the shell.
   * @param callback - Optional callback function to handle the response.
   * @returns A promise that resolves with the response from the shell.
   */
  writeToShell(command: string, callback?: CallbackFunction<string>): Promise<string> {
    return this.checkShell(callback).then(
      () =>
        new Promise((resolve, reject) => {
          RNSSHClient.writeToShell(command, this._key, (error: CBError, response: string) => {
            if (callback) {
              callback(error, response);
            }

            if (error) {
              return reject(error);
            }

            resolve(response);
          });
        })
    );
  }

  /**
   * Closes the SSH shell.
   */
  closeShell(): void {
    this.unregisterNativeListener(NATIVE_EVENT_SHELL);
    // TODO this should use a callback too
    RNSSHClient.closeShell(this._key);
    this._activeStream.shell = false;
  }

  /**
   * Connects to the SFTP server.
   *
   * It is not mandatory to call this method before calling any SFTP method.
   * @param callback - Optional callback function to be called after the connection is established.
   * @returns A promise that resolves when the connection is established successfully, or rejects with an error if the connection fails.
   */
  connectSFTP(callback?: CallbackFunction<void>): Promise<void> {
    if (this._activeStream.sftp) {
      return Promise.resolve();
    }

    return new Promise((resolve, reject) => {
      RNSSHClient.connectSFTP(this._key, (error: CBError) => {
        this._activeStream.sftp = true;
        this.registerNativeListener(NATIVE_EVENT_DOWNLOAD_PROGRESS);
        this.registerNativeListener(NATIVE_EVENT_UPLOAD_PROGRESS);
        if (callback) {
          callback(error);
        }

        if (error) {
          return reject(error);
        }

        resolve();
      });
    });
  }

  /**
   * Checks if SFTP is active. If not, it connects to SFTP.
   * @param callback - Optional callback function to handle errors.
   * @returns A promise that resolves when SFTP is active or rejects with an error.
   */
  private checkSFTP<ResultType>(callback?: CallbackFunction<ResultType>): Promise<void> {
    if (this._activeStream.sftp) {
      return Promise.resolve();
    }

    return this.connectSFTP().catch((error: CBError) => {
      if (callback) {
        callback(error);
      }

      throw error;
    });
  }

  /**
   * Lists the files and directories in the specified path using SFTP.
   * @param path - The path to list.
   * @param callback - Optional callback function to handle the result asynchronously.
   * @returns A promise that resolves to the result of the SFTP listing operation.
   */
  sftpLs(path: string, callback?: CallbackFunction<LsResult[]>): Promise<LsResult[]> {
    return this.checkSFTP(callback).then(
      () =>
        new Promise((resolve, reject) => {
          RNSSHClient.sftpLs(path, this._key, (error: CBError, _response: string[]) => {
            const response = _response
              ? _response.map((p) => {
                  // eslint-disable-next-line no-control-regex -- Control characters are removed from the response, because they can make JSON.parse fail
                  return JSON.parse(p.replace(/[\u0000-\u001F]/g, '')) as LsResult;
                })
              : undefined;

            if (callback) {
              callback(error, response);
            }

            if (error) {
              return reject(error);
            }

            resolve(response!);
          });
        })
    );
  }

  /**
   * Renames a file or directory on the remote server using SFTP.
   * @param oldPath The current path of the file or directory.
   * @param newPath The new path to rename the file or directory to.
   * @param callback An optional callback function to handle the result or error.
   * @returns A Promise that resolves when the file or directory is successfully renamed.
   */
  sftpRename(oldPath: string, newPath: string, callback?: CallbackFunction<void>): Promise<void> {
    return this.checkSFTP(callback).then(
      () =>
        new Promise((resolve, reject) => {
          RNSSHClient.sftpRename(oldPath, newPath, this._key, (error: CBError) => {
            if (callback) {
              callback(error);
            }

            if (error) {
              return reject(error);
            }

            resolve();
          });
        })
    );
  }

  /**
   * Creates a directory on the remote server using SFTP.
   * @param path - The path of the directory to create.
   * @param callback - An optional callback function to handle the result.
   * @returns A promise that resolves when the directory is created successfully.
   */
  sftpMkdir(path: string, callback?: CallbackFunction<void>): Promise<void> {
    return this.checkSFTP(callback).then(
      () =>
        new Promise((resolve, reject) => {
          RNSSHClient.sftpMkdir(path, this._key, (error: CBError) => {
            if (callback) {
              callback(error);
            }

            if (error) {
              return reject(error);
            }

            resolve();
          });
        })
    );
  }

  /**
   * Removes (unlinks) a file from the remote server using SFTP.
   * @param path - The path of the file to remove.
   * @param callback - An optional callback function to handle the result or error.
   * @returns A promise that resolves when the file is successfully removed.
   */
  sftpRm(path: string, callback?: CallbackFunction<void>): Promise<void> {
    return this.checkSFTP(callback).then(
      () =>
        new Promise((resolve, reject) => {
          RNSSHClient.sftpRm(path, this._key, (error: CBError) => {
            if (callback) {
              callback(error);
            }

            if (error) {
              return reject(error);
            }

            resolve();
          });
        })
    );
  }

  /**
   * Removes a directory on the remote server using SFTP.
   * @param path - The path of the directory to remove.
   * @param callback - Optional callback function to handle the result or error.
   * @returns A promise that resolves when the directory is successfully removed.
   */
  sftpRmdir(path: string, callback?: CallbackFunction<void>): Promise<void> {
    return this.checkSFTP(callback).then(
      () =>
        new Promise((resolve, reject) => {
          RNSSHClient.sftpRmdir(path, this._key, (error: CBError) => {
            if (callback) {
              callback(error);
            }

            if (error) {
              return reject(error);
            }

            resolve();
          });
        })
    );
  }

  /**
   * Changes the permissions of a file or directory on the remote server using SFTP.
   *
   * Only available on Android.
   * @param path - The path of the file or directory.
   * @param permissions - The new permissions to set.
   * @param callback - An optional callback function to handle the result or error.
   * @returns A Promise that resolves when the permissions are successfully changed.
   */
  sftpChmod(path: string, permissions: number, callback?: CallbackFunction<void>): Promise<void> {
    return this.checkSFTP(callback).then(
      () =>
        new Promise((resolve, reject) => {
          RNSSHClient.sftpChmod(path, permissions, this._key, (error: CBError) => {
            if (callback) {
              callback(error);
            }

            if (error) {
              return reject(error);
            }

            resolve();
          });
        })
    );
  }

  /**
   * Uploads a file from the local file system to the remote file system using SFTP.
   * @param localFilePath - The path of the file on the local file system.
   * @param remoteFilePath - The path of the file on the remote file system.
   * @param callback - An optional callback function to be called after the upload is complete or an error occurs.
   * @returns A Promise that resolves when the upload is complete or rejects with an error.
   */
  sftpUpload(localFilePath: string, remoteFilePath: string, callback?: CallbackFunction<void>): Promise<void> {
    return this.checkSFTP(callback).then(
      () =>
        new Promise((resolve, reject) => {
          ++this._counters.upload;
          RNSSHClient.sftpUpload(localFilePath, remoteFilePath, this._key, (error: CBError) => {
            --this._counters.upload;
            if (callback) {
              callback(error);
            }

            if (error) {
              return reject(error);
            }

            resolve();
          });
        })
    );
  }
  sftpUploadWithCustomName(localFilePath: string, remoteFilePath: string, fileName: string, callback?: CallbackFunction<void>): Promise<void> {
    return this.checkSFTP(callback).then(
      () =>
        new Promise((resolve, reject) => {
          ++this._counters.upload;
          RNSSHClient.sftpUploadWithCustomName(localFilePath, remoteFilePath, fileName, this._key, (error: CBError) => {
            --this._counters.upload;
            if (callback) {
              callback(error);
            }

            if (error) {
              return reject(error);
            }

            resolve();
          });
        })
    );
  }

  /**
   * Cancels the ongoing SFTP upload.
   */
  sftpCancelUpload(): void {
    if (this._counters.upload > 0) {
      RNSSHClient.sftpCancelUpload(this._key);
    }
  }

  /**
   * Downloads a file from the remote server using SFTP.
   * @param remoteFilePath - The path of the file on the remote server.
   * @param localFilePath - The path where the file will be saved locally.
   * @param callback - An optional callback function to handle the result of the download.
   * @returns A promise that resolves with the response string when the download is complete.
   */
  sftpDownload(remoteFilePath: string, localFilePath: string, callback?: CallbackFunction<string>): Promise<string> {
    return this.checkSFTP(callback).then(
      () =>
        new Promise((resolve, reject) => {
          ++this._counters.download;
          RNSSHClient.sftpDownload(remoteFilePath, localFilePath, this._key, (error: CBError, response: string) => {
            --this._counters.download;
            if (callback) {
              callback(error, response);
            }

            if (error) {
              return reject(error);
            }

            resolve(response);
          });
        })
    );
  }

  /**
   * Cancels the ongoing SFTP download operation.
   */
  sftpCancelDownload(): void {
    if (this._counters.download > 0) {
      RNSSHClient.sftpCancelDownload(this._key);
    }
  }

  /**
   * Disconnects the SFTP connection.
   *
   * @remarks
   * This method requires a fix in the native part. However, it still works since the native code's `disconnect()` method will actually close the SFTP stream. The only downside is that we can't explicitly close the SFTP channel.
   *
   * @example
   * ```typescript
   * disconnectSFTP();
   * ```
   */
  disconnectSFTP(): void {
    // TODO This require a fix in the native part. I don't care.
    // It actually still work since the native code disconnect() will actually
    // close the sftp stream.
    // Only downside is we can't *explicitly* close the sftp channel.
    if (Platform.OS !== 'ios') {
      this.unregisterNativeListener(NATIVE_EVENT_DOWNLOAD_PROGRESS);
      this.unregisterNativeListener(NATIVE_EVENT_UPLOAD_PROGRESS);
      RNSSHClient.disconnectSFTP(this._key);
      this._activeStream.sftp = false;
    }
  }

  /**
   * Disconnects the SSH client.
   * If a shell is active, it will be closed.
   * If an SFTP connection is active, it will be disconnected.
   * @returns void
   */
  disconnect(): void {
    if (this._activeStream.shell) {
      this.closeShell();
    }

    if (this._activeStream.sftp) {
      this.disconnectSFTP();
    }

    // TODO this should use a callback too
    RNSSHClient.disconnect(this._key);
  }
}<|MERGE_RESOLUTION|>--- conflicted
+++ resolved
@@ -185,13 +185,8 @@
   // "unique" key to identify callback from native library
   private _key: string;
   private _listeners: Record<string, EmitterSubscription>;
-<<<<<<< HEAD
-  private _counters: { download: number; upload: number; };
-  private _activeStream: { sftp: boolean; shell: boolean; };
-=======
   private _counters: { download: number; upload: number };
   private _activeStream: { sftp: boolean; shell: boolean };
->>>>>>> a5611435
   private _handlers: Record<string, EventHandler>;
   private host: string;
   private port: number;
